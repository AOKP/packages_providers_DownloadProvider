--- conflicted
+++ resolved
@@ -144,6 +144,10 @@
             }
             setupDestinationFile(state, innerState);
             client = AndroidHttpClient.newInstance(userAgent(), mContext);
+            // Set or unset proxy, which may have changed since last GET request.
+            // setDefaultProxy() supports null as proxy parameter.
+            ConnRouteParams.setDefaultProxy(client.getParams(),
+                    Proxy.getPreferredHttpHost(mContext, mInfo.mUri));
             request = new HttpGet(mInfo.mUri);
             addRequestHeaders(innerState, request);
 
@@ -296,21 +300,6 @@
         return DrmRawContent.DRM_MIMETYPE_MESSAGE_STRING.equalsIgnoreCase(state.mMimeType);
     }
 
-<<<<<<< HEAD
-            /*
-             * This loop is run once for every individual HTTP request that gets sent.
-             * The very first HTTP request is a "virgin" request, while every subsequent
-             * request is done with the original ETag and a byte-range.
-             */
-http_request_loop:
-            while (true) {
-                // Set or unset proxy, which may have changed since last GET request.
-                // setDefaultProxy() supports null as proxy parameter.
-                ConnRouteParams.setDefaultProxy(client.getParams(),
-                        Proxy.getPreferredHttpHost(mContext, mInfo.mUri));
-                // Prepares the request and fires it.
-                HttpGet request = new HttpGet(mInfo.mUri);
-=======
     /**
      * Transfer the downloaded destination file to the DRM store.
      */
@@ -324,7 +313,6 @@
             state.mFilename = item.getDataString();
             state.mMimeType = item.getType();
         }
->>>>>>> b5629da7
 
         file.delete();
     }
